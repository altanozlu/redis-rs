--- conflicted
+++ resolved
@@ -74,6 +74,7 @@
         "CROSSSLOT" => ErrorKind::CrossSlot,
         "MASTERDOWN" => ErrorKind::MasterDown,
         "READONLY" => ErrorKind::ReadOnly,
+        "NOTBUSY" => ErrorKind::NotBusy,
         code => return make_extension_error(code, pieces.next()),
     };
     match pieces.next() {
@@ -178,30 +179,6 @@
                     })
                 };
 
-<<<<<<< HEAD
-                let error = || {
-                    line().map(|line: &str| {
-                        let desc = "An error was signalled by the server";
-                        let mut pieces = line.splitn(2, ' ');
-                        let kind = match pieces.next().unwrap() {
-                            "ERR" => ErrorKind::ResponseError,
-                            "EXECABORT" => ErrorKind::ExecAbortError,
-                            "LOADING" => ErrorKind::BusyLoadingError,
-                            "NOSCRIPT" => ErrorKind::NoScriptError,
-                            "MOVED" => ErrorKind::Moved,
-                            "ASK" => ErrorKind::Ask,
-                            "TRYAGAIN" => ErrorKind::TryAgain,
-                            "CLUSTERDOWN" => ErrorKind::ClusterDown,
-                            "CROSSSLOT" => ErrorKind::CrossSlot,
-                            "MASTERDOWN" => ErrorKind::MasterDown,
-                            "READONLY" => ErrorKind::ReadOnly,
-                            "NOTBUSY" => ErrorKind::NotBusy,
-                            code => return make_extension_error(code, pieces.next()),
-                        };
-                        match pieces.next() {
-                            Some(detail) => RedisError::from((kind, desc, detail.to_string())),
-                            None => RedisError::from((kind, desc)),
-=======
                 let error = || line().map(err_parser);
                 let map = || {
                     int().then_partial(move |&mut kv_length| {
@@ -281,7 +258,6 @@
                                     }
                                 })
                                 .right()
->>>>>>> 3f244f71
                         }
                     })
                 };
