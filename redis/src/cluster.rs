--- conflicted
+++ resolved
@@ -52,11 +52,8 @@
 };
 use crate::parser::parse_redis_value;
 use crate::types::{ErrorKind, HashMap, RedisError, RedisResult, Value};
-<<<<<<< HEAD
 use crate::IntoConnectionInfo;
 pub use crate::TlsMode; // Pub for backwards compatibility
-=======
->>>>>>> 3f244f71
 use crate::{
     cluster_client::ClusterParams,
     cluster_routing::{Redirect, Routable, Route, RoutingInfo, Slot, SlotMap, SLOT_SIZE},
