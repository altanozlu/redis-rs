--- conflicted
+++ resolved
@@ -2046,7 +2046,6 @@
     }
 }
 
-<<<<<<< HEAD
 /// Options for the [SET](https://redis.io/commands/set) command
 ///
 /// # Example
@@ -2133,7 +2132,8 @@
             }
         }
     }
-=======
+}
+
 /// Creates HELLO command for RESP3 with RedisConnectionInfo
 pub fn resp3_hello(connection_info: &RedisConnectionInfo) -> Cmd{
     let mut hello_cmd = cmd("HELLO");
@@ -2149,5 +2149,4 @@
             .arg(connection_info.password.as_ref().unwrap());
     }
     hello_cmd
->>>>>>> 3f244f71
 }