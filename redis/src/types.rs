--- conflicted
+++ resolved
@@ -769,12 +769,8 @@
             ErrorKind::IoError => true,
             ErrorKind::ReadOnly => true,
             ErrorKind::ClusterDown => true,
-<<<<<<< HEAD
             ErrorKind::MasterNameNotFoundBySentinel => true,
             ErrorKind::NoValidReplicasFoundBySentinel => true,
-
-=======
->>>>>>> 3f244f71
             ErrorKind::ExtensionError => false,
             ErrorKind::ExecAbortError => false,
             ErrorKind::ResponseError => false,
